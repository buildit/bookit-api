failFast: true

build:
  failThreshold: 1
<<<<<<< HEAD
#build:
#  warningThreshold: 5
#  failThreshold: 10
#  weights:
#    complexity: 2
#    formatting: 1
#    LongParameterList: 1
#    comments: 1

processors:
  active: true
  exclude:
  # - 'FunctionCountProcessor'
  # - 'PropertyCountProcessor'
  # - 'ClassCountProcessor'
  # - 'PackageCountProcessor'
  # - 'KtFileCountProcessor'

console-reports:
  active: true
  exclude:
  #  - 'ProjectStatisticsReport'
  #  - 'ComplexityReport'
  #  - 'NotificationReport'
  #  - 'FindingsReport'
  #  - 'BuildFailureReport'

output-reports:
  active: true
  exclude:
  #  - 'PlainOutputReport'
  #  - 'XmlOutputReport'

potential-bugs:
  active: true
  DuplicateCaseInWhenExpression:
    active: true
  EqualsAlwaysReturnsTrueOrFalse:
    active: false
  EqualsWithHashCodeExist:
    active: true
  WrongEqualsTypeParameter:
    active: false
  ExplicitGarbageCollectionCall:
    active: true
  UnreachableCode:
    active: true
  LateinitUsage:
    active: false
  UnsafeCallOnNullableType:
    active: false
  UnsafeCast:
    active: false
  UselessPostfixExpression:
    active: false

performance:
  active: true
  ForEachOnRange:
    active: true
  SpreadOperator:
    active: true
  UnnecessaryTemporaryInstantiation:
    active: true

exceptions:
  active: true
  ExceptionRaisedInUnexpectedLocation:
    active: false
    methodNames: 'toString,hashCode,equals,finalize'
  SwallowedException:
    active: false
  TooGenericExceptionCaught:
    active: true
    exceptions:
      - ArrayIndexOutOfBoundsException
      - Error
      - Exception
      - IllegalMonitorStateException
      - IndexOutOfBoundsException
      - InterruptedException
      - NullPointerException
      - RuntimeException
  TooGenericExceptionThrown:
    active: true
    exceptions:
      - Throwable
      - ThrowError
      - ThrowException
      - ThrowNullPointerException
      - ThrowRuntimeException
      - ThrowThrowable
  InstanceOfCheckForException:
    active: false
  IteratorNotThrowingNoSuchElementException:
    active: false
  PrintExceptionStackTrace:
    active: false
  RethrowCaughtException:
    active: false
  ReturnFromFinally:
    active: false
  ThrowingExceptionFromFinally:
    active: false
  ThrowingExceptionInMain:
    active: false
  ThrowingNewInstanceOfSameException:
    active: false

empty-blocks:
  active: true
  EmptyCatchBlock:
    active: true
  EmptyClassBlock:
    active: true
  EmptyDefaultConstructor:
    active: true
  EmptyDoWhileBlock:
    active: true
  EmptyElseBlock:
    active: true
  EmptyFinallyBlock:
    active: true
  EmptyForBlock:
    active: true
  EmptyFunctionBlock:
    active: true
  EmptyIfBlock:
    active: true
  EmptyInitBlock:
    active: true
  EmptySecondaryConstructor:
    active: true
  EmptyWhenBlock:
    active: true
  EmptyWhileBlock:
    active: true

complexity:
  active: true
  LongMethod:
    threshold: 20
  LongParameterList:
    threshold: 8
  LargeClass:
    threshold: 150
  ComplexMethod:
    threshold: 10
  TooManyFunctions:
    threshold: 10
  ComplexCondition:
    threshold: 3
  LabeledExpression:
    active: false
  StringLiteralDuplication:
    active: false
    threshold: 2
    ignoreAnnotation: true
    excludeStringsWithLessThan5Characters: true
    ignoreStringsRegex: '$^'

code-smell:
  active: true
  FeatureEnvy:
    threshold: 0.5
    weight: 0.45
    base: 0.5

formatting:
  active: true
  useTabs: true
  Indentation:
    active: false
    indentSize: 4
  ConsecutiveBlankLines:
    active: true
    autoCorrect: true
  MultipleSpaces:
    active: true
    autoCorrect: true
  SpacingAfterComma:
    active: true
    autoCorrect: true
  SpacingAfterKeyword:
    active: true
    autoCorrect: true
  SpacingAroundColon:
    active: true
    autoCorrect: true
  SpacingAroundCurlyBraces:
    active: true
    autoCorrect: true
  SpacingAroundOperator:
    active: true
    autoCorrect: true
  TrailingSpaces:
    active: true
    autoCorrect: true
  UnusedImports:
    active: true
    autoCorrect: true
  OptionalSemicolon:
    active: true
    autoCorrect: true
  OptionalUnit:
    active: true
    autoCorrect: true
  ExpressionBodySyntax:
    active: false
    autoCorrect: false
  ExpressionBodySyntaxLineBreaks:
    active: false
    autoCorrect: false
  OptionalReturnKeyword:
    active: true
    autoCorrect: false
=======
>>>>>>> fd70e5c1

style:
  MagicNumber:
    ignoreNumbers: '0,1,2,1000,999999'
  MaxLineLength:
    active: false

comments:
  active: false<|MERGE_RESOLUTION|>--- conflicted
+++ resolved
@@ -2,225 +2,6 @@
 
 build:
   failThreshold: 1
-<<<<<<< HEAD
-#build:
-#  warningThreshold: 5
-#  failThreshold: 10
-#  weights:
-#    complexity: 2
-#    formatting: 1
-#    LongParameterList: 1
-#    comments: 1
-
-processors:
-  active: true
-  exclude:
-  # - 'FunctionCountProcessor'
-  # - 'PropertyCountProcessor'
-  # - 'ClassCountProcessor'
-  # - 'PackageCountProcessor'
-  # - 'KtFileCountProcessor'
-
-console-reports:
-  active: true
-  exclude:
-  #  - 'ProjectStatisticsReport'
-  #  - 'ComplexityReport'
-  #  - 'NotificationReport'
-  #  - 'FindingsReport'
-  #  - 'BuildFailureReport'
-
-output-reports:
-  active: true
-  exclude:
-  #  - 'PlainOutputReport'
-  #  - 'XmlOutputReport'
-
-potential-bugs:
-  active: true
-  DuplicateCaseInWhenExpression:
-    active: true
-  EqualsAlwaysReturnsTrueOrFalse:
-    active: false
-  EqualsWithHashCodeExist:
-    active: true
-  WrongEqualsTypeParameter:
-    active: false
-  ExplicitGarbageCollectionCall:
-    active: true
-  UnreachableCode:
-    active: true
-  LateinitUsage:
-    active: false
-  UnsafeCallOnNullableType:
-    active: false
-  UnsafeCast:
-    active: false
-  UselessPostfixExpression:
-    active: false
-
-performance:
-  active: true
-  ForEachOnRange:
-    active: true
-  SpreadOperator:
-    active: true
-  UnnecessaryTemporaryInstantiation:
-    active: true
-
-exceptions:
-  active: true
-  ExceptionRaisedInUnexpectedLocation:
-    active: false
-    methodNames: 'toString,hashCode,equals,finalize'
-  SwallowedException:
-    active: false
-  TooGenericExceptionCaught:
-    active: true
-    exceptions:
-      - ArrayIndexOutOfBoundsException
-      - Error
-      - Exception
-      - IllegalMonitorStateException
-      - IndexOutOfBoundsException
-      - InterruptedException
-      - NullPointerException
-      - RuntimeException
-  TooGenericExceptionThrown:
-    active: true
-    exceptions:
-      - Throwable
-      - ThrowError
-      - ThrowException
-      - ThrowNullPointerException
-      - ThrowRuntimeException
-      - ThrowThrowable
-  InstanceOfCheckForException:
-    active: false
-  IteratorNotThrowingNoSuchElementException:
-    active: false
-  PrintExceptionStackTrace:
-    active: false
-  RethrowCaughtException:
-    active: false
-  ReturnFromFinally:
-    active: false
-  ThrowingExceptionFromFinally:
-    active: false
-  ThrowingExceptionInMain:
-    active: false
-  ThrowingNewInstanceOfSameException:
-    active: false
-
-empty-blocks:
-  active: true
-  EmptyCatchBlock:
-    active: true
-  EmptyClassBlock:
-    active: true
-  EmptyDefaultConstructor:
-    active: true
-  EmptyDoWhileBlock:
-    active: true
-  EmptyElseBlock:
-    active: true
-  EmptyFinallyBlock:
-    active: true
-  EmptyForBlock:
-    active: true
-  EmptyFunctionBlock:
-    active: true
-  EmptyIfBlock:
-    active: true
-  EmptyInitBlock:
-    active: true
-  EmptySecondaryConstructor:
-    active: true
-  EmptyWhenBlock:
-    active: true
-  EmptyWhileBlock:
-    active: true
-
-complexity:
-  active: true
-  LongMethod:
-    threshold: 20
-  LongParameterList:
-    threshold: 8
-  LargeClass:
-    threshold: 150
-  ComplexMethod:
-    threshold: 10
-  TooManyFunctions:
-    threshold: 10
-  ComplexCondition:
-    threshold: 3
-  LabeledExpression:
-    active: false
-  StringLiteralDuplication:
-    active: false
-    threshold: 2
-    ignoreAnnotation: true
-    excludeStringsWithLessThan5Characters: true
-    ignoreStringsRegex: '$^'
-
-code-smell:
-  active: true
-  FeatureEnvy:
-    threshold: 0.5
-    weight: 0.45
-    base: 0.5
-
-formatting:
-  active: true
-  useTabs: true
-  Indentation:
-    active: false
-    indentSize: 4
-  ConsecutiveBlankLines:
-    active: true
-    autoCorrect: true
-  MultipleSpaces:
-    active: true
-    autoCorrect: true
-  SpacingAfterComma:
-    active: true
-    autoCorrect: true
-  SpacingAfterKeyword:
-    active: true
-    autoCorrect: true
-  SpacingAroundColon:
-    active: true
-    autoCorrect: true
-  SpacingAroundCurlyBraces:
-    active: true
-    autoCorrect: true
-  SpacingAroundOperator:
-    active: true
-    autoCorrect: true
-  TrailingSpaces:
-    active: true
-    autoCorrect: true
-  UnusedImports:
-    active: true
-    autoCorrect: true
-  OptionalSemicolon:
-    active: true
-    autoCorrect: true
-  OptionalUnit:
-    active: true
-    autoCorrect: true
-  ExpressionBodySyntax:
-    active: false
-    autoCorrect: false
-  ExpressionBodySyntaxLineBreaks:
-    active: false
-    autoCorrect: false
-  OptionalReturnKeyword:
-    active: true
-    autoCorrect: false
-=======
->>>>>>> fd70e5c1
 
 style:
   MagicNumber:
