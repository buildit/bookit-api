--- conflicted
+++ resolved
@@ -60,7 +60,6 @@
         inner class `GET` {
             private lateinit var bookingRepo: BookingRepository
 
-<<<<<<< HEAD
             private val bookingToday =
                 Booking("guid1",
                     nycBookable1.id,
@@ -93,11 +92,6 @@
                     today.minusDays(1).atTime(10, 15),
                     bookingUser
                 )
-=======
-            private val bookingTomorrow = Booking("guid2", nycBookable1.id, "Booking tomorrow", today.plusDays(1).atTime(9, 15), today.plusDays(1).atTime(10, 15))
-            private val bookingTodayDifferentBookable = Booking("guid3", nycBookable2.id, "Booking today, different bookable", today.atTime(11, 0), today.atTime(11, 30))
-            private val bookingYesterday = Booking("guid4", nycBookable1.id, "Booking yesterday", today.minusDays(1).atTime(9, 15), today.minusDays(1).atTime(10, 15))
->>>>>>> 274b7277
 
             @BeforeEach
             fun setup() {
@@ -185,12 +179,7 @@
             private val start = LocalDateTime.now(ZoneId.of("America/New_York")).plusHours(1).truncatedTo(ChronoUnit.MINUTES)
             private val end = start.plusHours(1)
 
-<<<<<<< HEAD
             private val expectedBooking = Booking("guid", nycBookable1.id, "MyRequest", start, end, bookingUser)
-            private val userPrincipal = UserPrincipal("foo", "bar", "baz")
-=======
-            private val expectedBooking = Booking("guid", nycBookable1.id, "MyRequest", start, end, User())
->>>>>>> 274b7277
 
             private lateinit var userService: UserService
 
