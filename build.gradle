--- conflicted
+++ resolved
@@ -39,11 +39,7 @@
 }
 
 plugins {
-<<<<<<< HEAD
-    id 'org.springframework.boot' version '1.5.8.RELEASE'
-=======
     id 'org.springframework.boot' version '1.5.9.RELEASE'
->>>>>>> e66da2e7
     id 'org.jetbrains.kotlin.jvm' version '1.2.0'
     id 'org.jetbrains.kotlin.plugin.spring' version '1.2.0'
     id 'org.jmailen.kotlinter' version '1.5.0'
